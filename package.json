{
  "name": "@release-flow/release-flow",
  "version": "0.1.2",
  "description": "Calculates a commit's unique version number from a Git repository based on Release Flow conventions",
  "main": "dist/index.js",
  "bin": {
    "rfver": "dist/cli.js"
  },
  "files": [
    "dist",
    "CHANGELOG.md",
    "CONTRIBUTING.md",
    "CODE_OF_CONDUCT.md"
  ],
  "scripts": {
    "build": "tsc",
    "test": "mocha --require ts-node/register 'src/**/*.spec.ts'",
    "lint": "eslint src/ --ext .js,.ts",
    "clean": "rimraf dist",
    "release": "release-it"
  },
  "keywords": [
    "git",
    "git-version",
    "release-flow"
  ],
  "author": "Release Flow <info@releaseflow.io>",
  "license": "ISC",
  "repository": {
    "type": "git",
    "url": "https://github.com/release-flow/release-flow"
  },
  "bugs": {
    "url": "https://github.com/richtea/release-flow/issues"
  },
  "homepage": "https://github.com/richtea/release-flow",
  "devDependencies": {
    "@gitgraph/core": "^1.5.0",
    "@gitgraph/js": "^1.4.0",
    "@release-it/keep-a-changelog": "^2.3.0",
    "@types/chai": "^4.2.21",
    "@types/chai-arrays": "^2.0.0",
    "@types/chai-datetime": "^0.0.37",
    "@types/chai-moment": "^0.1.1",
    "@types/js-yaml": "^4.0.2",
    "@types/mocha": "^9.0.0",
    "@types/mockery": "^1.4.30",
    "@types/node": "^16.6.1",
    "@types/q": "^1.5.5",
    "@types/sinon": "^10.0.2",
    "@types/wu": "^2.1.42",
    "@types/yargs": "^17.0.2",
    "@typescript-eslint/eslint-plugin": "^4.29.1",
    "@typescript-eslint/parser": "^4.29.1",
    "chai": "^4.3.4",
    "chai-arrays": "^2.2.0",
    "chai-datetime": "^1.8.0",
    "chai-moment": "^0.1.0",
    "eslint": "^7.32.0",
    "eslint-config-airbnb-base": "^14.2.1",
    "eslint-config-prettier": "^8.3.0",
    "eslint-import-resolver-typescript": "^2.4.0",
    "eslint-plugin-import": "^2.24.0",
    "eslint-plugin-mocha": "^9.0.0",
    "eslint-plugin-prettier": "^3.4.0",
    "mocha": "^9.0.3",
    "mockery": "^2.1.0",
    "prettier": "^2.3.2",
    "release-it": "^14.11.5",
    "rimraf": "^3.0.2",
    "sinon": "^11.1.2",
    "ts-mock-imports": "^1.3.7",
    "ts-node": "^10.2.0",
    "typescript": "^4.3.5",
    "wu": "^2.1.0"
  },
  "dependencies": {
    "js-yaml": "^4.1.0",
<<<<<<< HEAD
    "moment": "^2.29.4",
    "yargs": "^17.3.1"
=======
    "moment": "^2.29.1",
    "yargs": "^17.4.1"
>>>>>>> acad9e47
  }
}<|MERGE_RESOLUTION|>--- conflicted
+++ resolved
@@ -76,12 +76,7 @@
   },
   "dependencies": {
     "js-yaml": "^4.1.0",
-<<<<<<< HEAD
     "moment": "^2.29.4",
-    "yargs": "^17.3.1"
-=======
-    "moment": "^2.29.1",
     "yargs": "^17.4.1"
->>>>>>> acad9e47
   }
 }